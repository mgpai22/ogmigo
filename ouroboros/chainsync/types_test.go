--- conflicted
+++ resolved
@@ -19,11 +19,8 @@
 	"encoding/json"
 	"fmt"
 	"io/fs"
-<<<<<<< HEAD
 	"io/ioutil"
 	"math/big"
-=======
->>>>>>> 0c3c113a
 	"os"
 	"path/filepath"
 	"reflect"
@@ -86,20 +83,11 @@
 // Rework this test to ignore Byron blocks?
 func assertDynamoDBSerialize(t *testing.T) filepath.WalkFunc {
 	return func(path string, info fs.FileInfo, err error) error {
-<<<<<<< HEAD
 		t.Run(path, func(t *testing.T) {
 			assert.Nil(t, err)
 			if info.IsDir() {
 				return
 			}
-=======
-		if err != nil {
-			return err
-		}
-		if info.IsDir() {
-			return nil
-		}
->>>>>>> 0c3c113a
 
 			path, _ = filepath.Abs(path)
 			f, err := os.Open(path)
@@ -1378,7 +1366,6 @@
 	var response Tx
 	err = dynamodbattribute.Unmarshal(item["tx"], &response)
 	assert.NoError(t, err)
-<<<<<<< HEAD
 	fmt.Println(response.Datums)
 }
 
@@ -1494,8 +1481,6 @@
 	var o OgmiosAuxiliaryDataLabelsV6
 	err := json.Unmarshal(meta, &o)
 	assert.Nil(t, err)
-=======
-	fmt.Println(response.Witness.Datums)
 }
 
 func TestValue_Equals(t *testing.T) {
@@ -1517,5 +1502,4 @@
 		Value{Coins: num.Uint64(1), Assets: map[AssetID]num.Int{"A": num.Uint64(10), "B": num.Uint64(10)}},
 		Value{Coins: num.Uint64(1), Assets: map[AssetID]num.Int{"A": num.Uint64(10), "B": num.Uint64(15)}},
 	))
->>>>>>> 0c3c113a
 }